--- conflicted
+++ resolved
@@ -188,14 +188,9 @@
         # fn = self.matrix.sum(0) - tp  # false negatives (missed detections)
         return tp[:-1], fp[:-1]  # remove background class
 
-<<<<<<< HEAD
-    @TryExcept('WARNING ⚠️ ConfusionMatrix plot failure')
-    def plot(self, normalize=True, save_dir='', names=(), save_name='confusion_matrix.png'):
-=======
     @TryExcept("WARNING ⚠️ ConfusionMatrix plot failure")
-    def plot(self, normalize=True, save_dir="", names=()):
+    def plot(self, normalize=True, save_dir="", names=(), save_name='confusion_matrix.png'):
         """Plots confusion matrix using seaborn, optional normalization; can save plot to specified directory."""
->>>>>>> 41603da1
         import seaborn as sn
 
         array = self.matrix / ((self.matrix.sum(0).reshape(1, -1) + 1e-9) if normalize else 1)  # normalize columns
@@ -207,24 +202,6 @@
         labels = (0 < nn < 99) and (nn == nc)  # apply names to ticklabels
         ticklabels = (names + ["background"]) if labels else "auto"
         with warnings.catch_warnings():
-<<<<<<< HEAD
-            warnings.simplefilter('ignore')  # suppress empty matrix RuntimeWarning: All-NaN slice encountered
-            sn.heatmap(array,
-                       ax=ax,
-                       annot=nc < 30,
-                       annot_kws={
-                           'size': 8},
-                       cmap='Blues',
-                       fmt='.2f',
-                       square=True,
-                       vmin=0.0,
-                       xticklabels=ticklabels,
-                       yticklabels=ticklabels).set_facecolor((1, 1, 1))
-        ax.set_xlabel('True')
-        ax.set_ylabel('Predicted')
-        ax.set_title('Confusion Matrix')
-        fig.savefig(Path(save_dir) / save_name, dpi=250)
-=======
             warnings.simplefilter("ignore")  # suppress empty matrix RuntimeWarning: All-NaN slice encountered
             sn.heatmap(
                 array,
@@ -241,8 +218,7 @@
         ax.set_xlabel("True")
         ax.set_ylabel("Predicted")
         ax.set_title("Confusion Matrix")
-        fig.savefig(Path(save_dir) / "confusion_matrix.png", dpi=250)
->>>>>>> 41603da1
+        fig.savefig(Path(save_dir) / save_name, dpi=250)
         plt.close(fig)
 
     def print(self):
@@ -359,16 +335,12 @@
 
 
 @threaded
-<<<<<<< HEAD
 def plot_pr_curve(px, py, ap, save_dir=Path('pr_curve.png'), names=()):
+    """Plots precision-recall curve, optionally per class, saving to `save_dir`; `px`, `py` are lists, `ap` is Nx2
+    array, `names` optional.
+    """
     npy_path = str(save_dir)[:-3] + "npy"
     np.save(npy_path, np.array([px, py, ap], dtype=object), allow_pickle=True)  # save arr vals for regen later
-=======
-def plot_pr_curve(px, py, ap, save_dir=Path("pr_curve.png"), names=()):
-    """Plots precision-recall curve, optionally per class, saving to `save_dir`; `px`, `py` are lists, `ap` is Nx2
-    array, `names` optional.
-    """
->>>>>>> 41603da1
     fig, ax = plt.subplots(1, 1, figsize=(9, 6), tight_layout=True)
     py = np.stack(py, axis=1)
 
